/*
 * Copyright (c) 2011-Present VMware, Inc. or its affiliates, All Rights Reserved.
 *
 * Licensed under the Apache License, Version 2.0 (the "License");
 * you may not use this file except in compliance with the License.
 * You may obtain a copy of the License at
 *
 *       https://www.apache.org/licenses/LICENSE-2.0
 *
 * Unless required by applicable law or agreed to in writing, software
 * distributed under the License is distributed on an "AS IS" BASIS,
 * WITHOUT WARRANTIES OR CONDITIONS OF ANY KIND, either express or implied.
 * See the License for the specific language governing permissions and
 * limitations under the License.
 */
package reactor.netty.resources;

import java.io.IOException;
import java.net.InetSocketAddress;
import java.security.cert.CertificateException;
import java.time.Duration;
import java.util.List;
import java.util.concurrent.ConcurrentMap;
import java.util.concurrent.CountDownLatch;
import java.util.concurrent.ExecutionException;
import java.util.concurrent.Executors;
import java.util.concurrent.ScheduledExecutorService;
import java.util.concurrent.ScheduledFuture;
import java.util.concurrent.TimeUnit;
import java.util.concurrent.TimeoutException;
import java.util.concurrent.atomic.AtomicInteger;
import java.util.concurrent.atomic.AtomicReference;
import java.util.concurrent.locks.LockSupport;

import io.netty.bootstrap.Bootstrap;
import io.netty.channel.nio.NioEventLoopGroup;
import io.netty.channel.socket.nio.NioSocketChannel;
<<<<<<< HEAD
import io.netty.handler.ssl.SslContextBuilder;
import io.netty.handler.ssl.util.SelfSignedCertificate;
=======
import io.netty.handler.codec.http.HttpHeaderNames;
import io.netty.handler.codec.http.HttpResponseStatus;
import io.netty.util.concurrent.Future;
import io.netty.util.concurrent.Promise;
import org.apache.commons.lang3.StringUtils;
>>>>>>> 39accc17
import org.junit.Before;
import org.junit.Test;
import reactor.core.publisher.Flux;
import reactor.core.publisher.Mono;
import reactor.core.publisher.Signal;
import reactor.netty.Connection;
import reactor.netty.ConnectionObserver;
import reactor.netty.DisposableServer;
import reactor.netty.SocketUtils;
<<<<<<< HEAD
=======
import reactor.netty.channel.ChannelOperations;
>>>>>>> 39accc17
import reactor.netty.http.client.HttpClient;
import reactor.netty.http.server.HttpServer;
import reactor.netty.resources.PooledConnectionProvider.PooledConnection;
import reactor.netty.tcp.TcpClient;
import reactor.netty.tcp.TcpClientTests;
import reactor.netty.tcp.TcpServer;
import reactor.pool.InstrumentedPool;
import reactor.pool.PoolAcquirePendingLimitException;
import reactor.pool.PooledRef;
import reactor.test.StepVerifier;

import static org.assertj.core.api.Assertions.assertThat;
import static org.junit.Assert.assertNotNull;

public class PooledConnectionProviderTest {

	private InstrumentedPool<PooledConnection> channelPool;

	@Before
	public void before() {
		channelPool = new PoolImpl();
	}

	@Test
	public void disposeLaterDefers() throws Exception {
		ConnectionProvider.Builder connectionProviderBuilder =
				ConnectionProvider.builder("disposeLaterDefers")
				                  .maxConnections(Integer.MAX_VALUE);
		PooledConnectionProvider poolResources = new PooledConnectionProvider(connectionProviderBuilder);
		//"register" our fake Pool
		poolResources.channelPools.put(
				new PooledConnectionProvider.PoolKey(
						InetSocketAddress.createUnresolved("localhost", 80), -1),
				channelPool);

		Mono<Void> disposer = poolResources.disposeLater();
		assertThat(((AtomicInteger) channelPool).get()).as("pool closed by disposeLater()").isEqualTo(0);

		CountDownLatch latch = new CountDownLatch(1);
		disposer.subscribe(null, null, latch::countDown);

		assertThat(latch.await(30, TimeUnit.SECONDS)).isTrue();
		assertThat(((AtomicInteger) channelPool).get()).as("pool closed by disposer subscribe()").isEqualTo(1);
	}

	@Test
	public void disposeOnlyOnce() throws Exception {
		ConnectionProvider.Builder connectionProviderBuilder =
				ConnectionProvider.builder("disposeOnlyOnce")
				                  .maxConnections(Integer.MAX_VALUE);
		PooledConnectionProvider poolResources = new PooledConnectionProvider(connectionProviderBuilder);
		//"register" our fake Pool
		poolResources.channelPools.put(
				new PooledConnectionProvider.PoolKey(
						InetSocketAddress.createUnresolved("localhost", 80), -1),
				channelPool);

		CountDownLatch latch1 = new CountDownLatch(1);
		poolResources.disposeLater().subscribe(null, null, latch1::countDown);

		assertThat(latch1.await(30, TimeUnit.SECONDS)).isTrue();
		assertThat(((AtomicInteger) channelPool).get()).as("pool closed by disposeLater()").isEqualTo(1);

		CountDownLatch latch2 = new CountDownLatch(2);
		poolResources.disposeLater().subscribe(null, null, latch2::countDown);
		poolResources.disposeLater().subscribe(null, null, latch2::countDown);

		assertThat(latch2.await(30, TimeUnit.SECONDS)).isTrue();
		assertThat(((AtomicInteger) channelPool).get()).as("pool closed only once").isEqualTo(1);
	}

	@Test
	public void fixedPoolTwoAcquire()
			throws ExecutionException, InterruptedException, IOException {
		final ScheduledExecutorService service = Executors.newScheduledThreadPool(2);
		int echoServerPort = SocketUtils.findAvailableTcpPort();
		TcpClientTests.EchoServer echoServer = new TcpClientTests.EchoServer(echoServerPort);

		java.util.concurrent.Future<?> f1 = null;
		java.util.concurrent.Future<?> f2 = null;
		ScheduledFuture<?> sf = null;
		try {
			final InetSocketAddress address = InetSocketAddress.createUnresolved("localhost", echoServerPort);
			ConnectionProvider pool = ConnectionProvider.create("fixedPoolTwoAcquire", 2);

			Bootstrap bootstrap = new Bootstrap().remoteAddress(address)
			                                     .channelFactory(NioSocketChannel::new)
			                                     .group(new NioEventLoopGroup(2));

			//fail a couple
			StepVerifier.create(pool.acquire(bootstrap))
			            .verifyErrorMatches(msg -> msg.getMessage().contains("Connection refused"));
			StepVerifier.create(pool.acquire(bootstrap))
			            .verifyErrorMatches(msg -> msg.getMessage().contains("Connection refused"));

			//start the echo server
			f1 = service.submit(echoServer);
			Thread.sleep(100);

			//acquire 2
			final PooledConnection c1 = (PooledConnection) pool.acquire(bootstrap)
			                                                   .block(Duration.ofSeconds(30));
			assertThat(c1).isNotNull();
			final PooledConnection c2 = (PooledConnection) pool.acquire(bootstrap)
			                                                   .block(Duration.ofSeconds(30));
			assertThat(c2).isNotNull();

			//make room for 1 more
			c2.disposeNow();


			final PooledConnection c3 = (PooledConnection) pool.acquire(bootstrap)
			                                                   .block(Duration.ofSeconds(30));
			assertThat(c3).isNotNull();

			//next one will block until a previous one is released
			long start = System.currentTimeMillis();
			sf = service.schedule(() -> c1.onStateChange(c1, ConnectionObserver.State.DISCONNECTING), 500, TimeUnit
					.MILLISECONDS);


			final PooledConnection c4 = (PooledConnection) pool.acquire(bootstrap)
			                                                   .block(Duration.ofSeconds(30));
			assertThat(c4).isNotNull();

			long end = System.currentTimeMillis();

			assertThat(end - start)
					.as("channel4 acquire blocked until channel1 released")
					.isGreaterThanOrEqualTo(500);

			c3.onStateChange(c3, ConnectionObserver.State.DISCONNECTING);

			c4.onStateChange(c4, ConnectionObserver.State.DISCONNECTING);

			assertThat(c1).isEqualTo(c4);

			assertThat(c1.pool).isEqualTo(c2.pool)
			                   .isEqualTo(c3.pool)
			                   .isEqualTo(c4.pool);

			InstrumentedPool<PooledConnection> defaultPool = c1.pool;

			CountDownLatch latch = new CountDownLatch(1);
			f2 = service.submit(() -> {
				while(defaultPool.metrics().acquiredSize() > 0) {
					LockSupport.parkNanos(100);
				}
				latch.countDown();
			});


			assertThat(latch.await(5, TimeUnit.SECONDS))
					.as("activeConnections fully released")
					.isTrue();
		}
		finally {
			service.shutdownNow();
			echoServer.close();
			assertThat(f1).isNotNull();
			assertThat(f1.get()).isNull();
			assertThat(f2).isNotNull();
			assertThat(f2.get()).isNull();
			assertNotNull(sf);
			assertThat(sf.get()).isNull();
		}
	}

	@Test
	public void testIssue673_TimeoutException() throws InterruptedException {
		DisposableServer server =
				TcpServer.create()
				         .port(0)
				         .handle((in, out) -> out.sendString(Mono.just("test")
				                                                 .delayElement(Duration.ofMillis(100))))
				         .wiretap(true)
				         .bindNow();
		PooledConnectionProvider provider =
				(PooledConnectionProvider) ConnectionProvider.builder("testIssue673_TimeoutException")
				                                             .maxConnections(1)
				                                             .pendingAcquireMaxCount(4)
				                                             .pendingAcquireTimeout(Duration.ofMillis(10))
				                                             .build();
		CountDownLatch latch = new CountDownLatch(2);

		try {
			AtomicReference<InstrumentedPool<PooledConnection>> pool = new AtomicReference<>();
			List<? extends Signal<? extends Connection>> list =
					Flux.range(0, 5)
					    .flatMapDelayError(i ->
					        TcpClient.create(provider)
					                 .port(server.port())
					                 .doOnConnected(conn -> {
					                     ConcurrentMap<PooledConnectionProvider.PoolKey, InstrumentedPool<PooledConnection>> pools =
					                         provider.channelPools;
					                     pool.set(pools.get(pools.keySet().toArray()[0]));
					                 })
					                 .doOnDisconnected(conn -> latch.countDown())
					                 .handle((in, out) -> in.receive().then())
					                 .wiretap(true)
					                 .connect()
					                 .materialize(),
					    256, 32)
					    .collectList()
					    .doFinally(fin -> latch.countDown())
					    .block(Duration.ofSeconds(30));

			assertThat(latch.await(30, TimeUnit.SECONDS)).as("latch 30s").isTrue();

			assertThat(list).isNotNull()
					.hasSize(5);

			int onNext = 0;
			int onError = 0;
			String msg = "Pool#acquire(Duration) has been pending for more than the configured timeout of 10ms";
			for (int i = 0; i < 5; i++) {
				Signal<? extends Connection> signal = list.get(i);
				if (signal.isOnNext()) {
					onNext++;
				}
				else if (signal.getThrowable() instanceof TimeoutException &&
						msg.equals(signal.getThrowable().getMessage())) {
					onError++;
				}
			}
			assertThat(onNext).isEqualTo(1);
			assertThat(onError).isEqualTo(4);

			assertThat(pool.get().metrics().acquiredSize()).as("currently acquired").isEqualTo(0);
			assertThat(pool.get().metrics().idleSize()).as("currently idle").isEqualTo(0);
		}
		finally {
			server.disposeNow();
			provider.dispose();
		}
	}

	@Test
	public void testIssue903() throws CertificateException {
		SelfSignedCertificate cert = new SelfSignedCertificate();
		SslContextBuilder serverCtx = SslContextBuilder.forServer(cert.key(), cert.cert());
		DisposableServer server =
				HttpServer.create()
				          .secure(s -> s.sslContext(serverCtx))
				          .port(0)
				          .wiretap(true)
				          .handle((req, resp) -> resp.sendHeaders())
				          .bindNow();

		PooledConnectionProvider provider = (PooledConnectionProvider) ConnectionProvider.create("testIssue903", 1);
		HttpClient.create(provider)
		          .port(server.port())
		          .get()
		          .uri("/")
		          .response()
		          .onErrorResume(e -> Mono.empty())
		          .block(Duration.ofSeconds(30));

		provider.channelPools.forEach((k, v) -> assertThat(v.metrics().acquiredSize()).isEqualTo(0));

		provider.disposeLater()
		        .block(Duration.ofSeconds(30));
		server.disposeNow();
	}

	@Test
	public void testIssue951_MaxPendingAcquire() throws InterruptedException {
		DisposableServer server =
				TcpServer.create()
				         .port(0)
				         .handle((in, out) -> out.sendString(Mono.just("test")
				                                                 .delayElement(Duration.ofMillis(100))))
				         .wiretap(true)
				         .bindNow();
		PooledConnectionProvider provider =
				(PooledConnectionProvider) ConnectionProvider.builder("testIssue951_MaxPendingAcquire")
				                                             .maxConnections(1)
				                                             .pendingAcquireTimeout(Duration.ofMillis(20))
				                                             .pendingAcquireMaxCount(1)
				                                             .build();
		CountDownLatch latch = new CountDownLatch(2);

		try {
			AtomicReference<InstrumentedPool<PooledConnection>> pool = new AtomicReference<>();
			List<? extends Signal<? extends Connection>> list =
					Flux.range(0, 3)
					    .flatMapDelayError(i ->
					        TcpClient.create(provider)
					                 .port(server.port())
					                 .doOnConnected(conn -> {
					                     ConcurrentMap<PooledConnectionProvider.PoolKey, InstrumentedPool<PooledConnection>> pools =
					                         provider.channelPools;
					                     pool.set(pools.get(pools.keySet().toArray()[0]));
					                 })
					                 .doOnDisconnected(conn -> latch.countDown())
					                 .handle((in, out) -> in.receive().then())
					                 .wiretap(true)
					                 .connect()
					                 .materialize(),
					    256, 32)
					    .collectList()
					    .doFinally(fin -> latch.countDown())
					    .block(Duration.ofSeconds(30));

			assertThat(latch.await(30, TimeUnit.SECONDS)).as("latch 30s").isTrue();

			assertThat(list).isNotNull()
					.hasSize(3);

			int onNext = 0;
			int onErrorTimeout = 0;
			int onErrorPendingAcquire = 0;
			String msg1 = "Pool#acquire(Duration) has been pending for more than the configured timeout of 20ms";
			String msg2 = "Pending acquire queue has reached its maximum size of 1";
			for (int i = 0; i < 3; i++) {
				Signal<? extends Connection> signal = list.get(i);
				if (signal.isOnNext()) {
					onNext++;
				}
				else if (signal.getThrowable() instanceof TimeoutException &&
						msg1.equals(signal.getThrowable().getMessage())) {
					onErrorTimeout++;
				}
				else if (signal.getThrowable() instanceof PoolAcquirePendingLimitException &&
						msg2.equals(signal.getThrowable().getMessage())) {
					onErrorPendingAcquire++;
				}
			}
			assertThat(onNext).isEqualTo(1);
			assertThat(onErrorTimeout).isEqualTo(1);
			assertThat(onErrorPendingAcquire).isEqualTo(1);

			assertThat(pool.get().metrics().acquiredSize()).as("currently acquired").isEqualTo(0);
			assertThat(pool.get().metrics().idleSize()).as("currently idle").isEqualTo(0);
		}
		finally {
			server.disposeNow();
			provider.dispose();
		}
	}

	@Test
	public void testIssue973() {
		DisposableServer server =
				HttpServer.create()
				          .port(0)
				          .wiretap(true)
				          .handle((req, resp) -> resp.sendHeaders())
				          .bindNow();

		PooledConnectionProvider provider =
				(PooledConnectionProvider) ConnectionProvider.builder("testIssue973")
				                                             .maxConnections(2)
				                                             .forRemoteHost(InetSocketAddress.createUnresolved("localhost", server.port()),
				                                                            spec -> spec.maxConnections(1))
				                                             .build();
		AtomicReference<InstrumentedPool<PooledConnection>> pool1 = new AtomicReference<>();
		HttpClient.create(provider)
		          .tcpConfiguration(tcpClient -> tcpClient.doOnConnected(conn -> {
		              ConcurrentMap<PooledConnectionProvider.PoolKey, InstrumentedPool<PooledConnection>> pools =
		                  provider.channelPools;
		              for (InstrumentedPool<PooledConnection> pool : pools.values()) {
		                  if (pool.metrics().acquiredSize() == 1) {
		                      pool1.set(pool);
		                      return;
		                  }
		              }
		          }))
		          .wiretap(true)
		          .get()
		          .uri("http://localhost:" + server.port() +"/")
		          .responseContent()
		          .aggregate()
		          .block(Duration.ofSeconds(30));

		assertThat(pool1.get()).isNotNull();

		AtomicReference<InstrumentedPool<PooledConnection>> pool2 = new AtomicReference<>();
		HttpClient.create(provider)
		          .tcpConfiguration(tcpClient -> tcpClient.doOnConnected(conn -> {
		              ConcurrentMap<PooledConnectionProvider.PoolKey, InstrumentedPool<PooledConnection>> pools =
		                  provider.channelPools;
		              for (InstrumentedPool<PooledConnection> pool : pools.values()) {
		                  if (pool.metrics().acquiredSize() == 1) {
		                      pool2.set(pool);
		                      return;
		                  }
		              }
		          }))
		          .wiretap(true)
		          .get()
		          .uri("https://example.com/")
		          .responseContent()
		          .aggregate()
		          .block(Duration.ofSeconds(30));

		assertThat(pool2.get()).isNotNull();
		assertThat(pool1.get()).as(pool1.get() + " " + pool2.get()).isNotSameAs(pool2.get());

		provider.disposeLater()
		        .block(Duration.ofSeconds(30));
		server.disposeNow();
	}

	@Test
	public void testIssue1012() throws Exception {
		DisposableServer server =
				HttpServer.create()
				          .port(0)
				          .wiretap(true)
				          .route(r -> r.get("/1", (req, resp) -> resp.sendString(Mono.just("testIssue1012")))
				                       .get("/2", (req, res) -> Mono.error(new RuntimeException("testIssue1012"))))
				          .bindNow();

		PooledConnectionProvider provider = (PooledConnectionProvider) ConnectionProvider.create("testIssue1012", 1);
		CountDownLatch latch = new CountDownLatch(1);
		HttpClient client =
				HttpClient.create(provider)
				          .port(server.port())
				          .wiretap(true)
				          .tcpConfiguration(tcpClient ->
				              tcpClient.doOnConnected(conn -> conn.channel().closeFuture().addListener(f -> latch.countDown())));

		client.get()
		      .uri("/1")
		      .responseContent()
		      .aggregate()
		      .block(Duration.ofSeconds(30));

		client.get()
		      .uri("/2")
		      .responseContent()
		      .aggregate()
		      .onErrorResume(e -> Mono.empty())
		      .block(Duration.ofSeconds(30));

		assertThat(latch.await(30, TimeUnit.SECONDS)).isTrue();

		provider.channelPools.forEach((k, v) -> {
			assertThat(v.metrics().acquiredSize()).isEqualTo(0);
		});

		provider.disposeLater()
				.block(Duration.ofSeconds(30));
		server.disposeNow();
	}

<<<<<<< HEAD
	static final class PoolImpl extends AtomicInteger implements InstrumentedPool<PooledConnection> {

		@Override
		public Mono<Integer> warmup() {
			return null;
		}

		@Override
		public Mono<PooledRef<PooledConnection>> acquire() {
			return Mono.empty();
		}

		@Override
		public Mono<PooledRef<PooledConnection>> acquire(Duration timeout) {
			return null;
		}

		@Override
		public void dispose() {
			incrementAndGet();
		}

		@Override
		public Mono<Void> disposeLater() {
			return Mono.fromRunnable(this::incrementAndGet);
		}

		@Override
		public PoolMetrics metrics() {
			return null;
		}
=======
	@Test
	public void connectionReleasedOnRedirect() throws Exception {
		String redirectedContent = StringUtils.repeat("a", 10000);
		DisposableServer server =
				HttpServer.create()
				          .port(0)
				          .host("localhost")
				          .route(r -> r.get("/1", (req, res) -> res.status(HttpResponseStatus.FOUND)
				                                                   .header(HttpHeaderNames.LOCATION, "/2")
				                                                   .sendString(Flux.just(redirectedContent, redirectedContent)))
				                       .get("/2", (req, res) -> res.status(200)
				                                                   .sendString(Mono.just("OK"))))
				          .bindNow();

		CountDownLatch latch = new CountDownLatch(2);
		PooledConnectionProvider provider =
				(PooledConnectionProvider) ConnectionProvider.fixed("connectionReleasedOnRedirect", 1);
		String response =
				HttpClient.create(provider)
				          .addressSupplier(server::address)
				          .wiretap(true)
				          .followRedirect(true)
				          .observe((conn, state) -> {
				              if (ConnectionObserver.State.RELEASED == state) {
				                  latch.countDown();
				              }
				          })
				          .get()
				          .uri("/1")
				          .responseContent()
				          .aggregate()
				          .asString()
				          .block(Duration.ofSeconds(30));

		assertThat(response).isEqualTo("OK");

		assertThat(latch.await(30, TimeUnit.SECONDS)).isTrue();
		provider.channelPools.forEach((k, v) -> {
			assertThat(v.activeConnections.get()).isEqualTo(0);
		});

		provider.disposeLater()
		        .block(Duration.ofSeconds(30));
		server.disposeNow();
>>>>>>> 39accc17
	}
}<|MERGE_RESOLUTION|>--- conflicted
+++ resolved
@@ -35,16 +35,11 @@
 import io.netty.bootstrap.Bootstrap;
 import io.netty.channel.nio.NioEventLoopGroup;
 import io.netty.channel.socket.nio.NioSocketChannel;
-<<<<<<< HEAD
 import io.netty.handler.ssl.SslContextBuilder;
 import io.netty.handler.ssl.util.SelfSignedCertificate;
-=======
 import io.netty.handler.codec.http.HttpHeaderNames;
 import io.netty.handler.codec.http.HttpResponseStatus;
-import io.netty.util.concurrent.Future;
-import io.netty.util.concurrent.Promise;
 import org.apache.commons.lang3.StringUtils;
->>>>>>> 39accc17
 import org.junit.Before;
 import org.junit.Test;
 import reactor.core.publisher.Flux;
@@ -54,10 +49,6 @@
 import reactor.netty.ConnectionObserver;
 import reactor.netty.DisposableServer;
 import reactor.netty.SocketUtils;
-<<<<<<< HEAD
-=======
-import reactor.netty.channel.ChannelOperations;
->>>>>>> 39accc17
 import reactor.netty.http.client.HttpClient;
 import reactor.netty.http.server.HttpServer;
 import reactor.netty.resources.PooledConnectionProvider.PooledConnection;
@@ -496,48 +487,13 @@
 
 		assertThat(latch.await(30, TimeUnit.SECONDS)).isTrue();
 
-		provider.channelPools.forEach((k, v) -> {
-			assertThat(v.metrics().acquiredSize()).isEqualTo(0);
-		});
+		provider.channelPools.forEach((k, v) -> assertThat(v.metrics().acquiredSize()).isEqualTo(0));
 
 		provider.disposeLater()
 				.block(Duration.ofSeconds(30));
 		server.disposeNow();
 	}
 
-<<<<<<< HEAD
-	static final class PoolImpl extends AtomicInteger implements InstrumentedPool<PooledConnection> {
-
-		@Override
-		public Mono<Integer> warmup() {
-			return null;
-		}
-
-		@Override
-		public Mono<PooledRef<PooledConnection>> acquire() {
-			return Mono.empty();
-		}
-
-		@Override
-		public Mono<PooledRef<PooledConnection>> acquire(Duration timeout) {
-			return null;
-		}
-
-		@Override
-		public void dispose() {
-			incrementAndGet();
-		}
-
-		@Override
-		public Mono<Void> disposeLater() {
-			return Mono.fromRunnable(this::incrementAndGet);
-		}
-
-		@Override
-		public PoolMetrics metrics() {
-			return null;
-		}
-=======
 	@Test
 	public void connectionReleasedOnRedirect() throws Exception {
 		String redirectedContent = StringUtils.repeat("a", 10000);
@@ -554,7 +510,7 @@
 
 		CountDownLatch latch = new CountDownLatch(2);
 		PooledConnectionProvider provider =
-				(PooledConnectionProvider) ConnectionProvider.fixed("connectionReleasedOnRedirect", 1);
+				(PooledConnectionProvider) ConnectionProvider.create("connectionReleasedOnRedirect", 1);
 		String response =
 				HttpClient.create(provider)
 				          .addressSupplier(server::address)
@@ -575,13 +531,43 @@
 		assertThat(response).isEqualTo("OK");
 
 		assertThat(latch.await(30, TimeUnit.SECONDS)).isTrue();
-		provider.channelPools.forEach((k, v) -> {
-			assertThat(v.activeConnections.get()).isEqualTo(0);
-		});
+		provider.channelPools.forEach((k, v) -> assertThat(v.metrics().acquiredSize()).isEqualTo(0));
 
 		provider.disposeLater()
 		        .block(Duration.ofSeconds(30));
 		server.disposeNow();
->>>>>>> 39accc17
+	}
+
+	static final class PoolImpl extends AtomicInteger implements InstrumentedPool<PooledConnection> {
+
+		@Override
+		public Mono<Integer> warmup() {
+			return null;
+		}
+
+		@Override
+		public Mono<PooledRef<PooledConnection>> acquire() {
+			return Mono.empty();
+		}
+
+		@Override
+		public Mono<PooledRef<PooledConnection>> acquire(Duration timeout) {
+			return null;
+		}
+
+		@Override
+		public void dispose() {
+			incrementAndGet();
+		}
+
+		@Override
+		public Mono<Void> disposeLater() {
+			return Mono.fromRunnable(this::incrementAndGet);
+		}
+
+		@Override
+		public PoolMetrics metrics() {
+			return null;
+		}
 	}
 }