--- conflicted
+++ resolved
@@ -372,11 +372,7 @@
 				throw new IllegalArgumentException("'numRequested' must not be greater than 'maxPort' - 'minPort'");
 			}
 
-<<<<<<< HEAD
-			final SortedSet<Integer> availablePorts = new TreeSet<>();
-=======
-			final TreeSet<Integer> availablePorts = new TreeSet<Integer>();
->>>>>>> 31cca2bb
+			final TreeSet<Integer> availablePorts = new TreeSet<>();
 			int attemptCount = 0;
 			while((++attemptCount <= numRequested + 100) && (availablePorts.size() < numRequested)) {
 				availablePorts.add(findAvailablePort(minPort, maxPort));
