:sourcedir: ./../../main/java
:javadoc: https://projectreactor.io/docs/netty/release/api

[[tcp-client]]
= TCP Client

Reactor Netty provides the easy-to-use and easy-to-configure
{javadoc}/reactor/netty/tcp/TcpClient.html[`TcpClient`].
It hides most of the Netty functionality that is needed in order to create a `TCP` client
and adds Reactive Streams backpressure.

== Connect and Disconnect

To connect the `TCP` client to a given endpoint, you must create and configure a
{javadoc}/reactor/netty/tcp/TcpClient.html[`TcpClient`] instance.
By default, the `host` is `localhost` and the `port` is `12012`.
The following example shows how to create a `TcpClient`:

====
[source,java]
----
import reactor.netty.Connection;
import reactor.netty.tcp.TcpClient;

public class Application {

    public static void main(String[] args) {
        Connection connection =
                TcpClient.create()      <1>
                         .connectNow(); <2>

        connection.onDispose()
                  .block();
    }
}
----
<1> Creates a {javadoc}/reactor/netty/tcp/TcpClient.html[`TcpClient`]
instance that is ready for configuring.
<2> Connects the client in a blocking fashion and waits for it to finish initializing.
====

The returned {javadoc}/reactor/netty/Connection.html[`Connection`]
offers a simple connection API, including {javadoc}/reactor/netty/DisposableChannel.html#disposeNow-java.time.Duration-[`disposeNow()`],
which shuts the client down in a blocking fashion.

=== Host and Port

To connect to a specific `host` and `port`, you can apply the following configuration to the `TCP` client.
The following example shows how to do so:

====
[source,java]
----
import reactor.netty.Connection;
import reactor.netty.tcp.TcpClient;

public class Application {

    public static void main(String[] args) {
        Connection connection =
                TcpClient.create()
                         .host("example.com") <1>
                         .port(80)            <2>
                         .connectNow();

        connection.onDispose()
                  .block();
    }
}
----
<1> Configures the `HTTP` host
<2> Configures the `HTTP` port
====

== Writing Data

To send data to a given endpoint, you must attach an I/O handler.
The I/O handler has access to {javadoc}/reactor/netty/NettyOutbound.html[`NettyOutbound`]
to be able to write data.

====
[source,java]
----
import reactor.core.publisher.Mono;
import reactor.netty.Connection;
import reactor.netty.tcp.TcpClient;

public class Application {

    public static void main(String[] args) {
        Connection connection =
                TcpClient.create()
                         .host("example.com")
                         .port(80)
                         .handle((inbound, outbound) -> outbound.sendString(Mono.just("hello"))) <1>
                         .connectNow();

        connection.onDispose()
                  .block();
    }
}
----
<1> Sends `hello` string to the endpoint.
====

== Consuming Data

To receive data from a given endpoint, you must attach an I/O handler.
The I/O handler has access to {javadoc}/reactor/netty/NettyInbound.html[`NettyInbound`]
to be able to read data. The following example shows how to do so:

====
[source,java]
----
import reactor.netty.Connection;
import reactor.netty.tcp.TcpClient;

public class Application {

    public static void main(String[] args) {
        Connection connection =
                TcpClient.create()
                         .host("example.com")
                         .port(80)
                         .handle((inbound, outbound) -> inbound.receive().then()) <1>
                         .connectNow();

        connection.onDispose()
                  .block();
    }
}
----
<1> Receives data from a given endpoint
====

== Lifecycle Callbacks

The following lifecycle callbacks are provided to let you extend the `TCP` client.

* `doOnConnect`: Invoked when the channel is about to connect.
* `doOnConnected`: Invoked after the channel has been connected.
* `doOnDisconnected`: Invoked after the channel has been disconnected.
* `doOnLifecycle`: Sets up all lifecycle callbacks.

The following example uses the `doOnConnected` callback:

====
[source,java]
----
import io.netty.handler.timeout.ReadTimeoutHandler;
import reactor.netty.Connection;
import reactor.netty.tcp.TcpClient;
import java.util.concurrent.TimeUnit;

public class Application {

    public static void main(String[] args) {
        Connection connection =
                TcpClient.create()
                         .host("example.com")
                         .port(80)
                         .doOnConnected(conn ->
                                 conn.addHandler(new ReadTimeoutHandler(10, TimeUnit.SECONDS))) <1>
                         .connectNow();

        connection.onDispose()
                  .block();
    }
}
----
<1> `Netty` pipeline is extended with `ReadTimeoutHandler` when the channel has been connected.
====

== TCP-level Configurations

This section describes three kinds of configuration that you can use at the TCP level:

* <<client-tcp-level-configurations-channel-options>>
* <<client-tcp-level-configurations-event-wire-logger>>
* <<client-tcp-level-configurations-event-loop-group>>

[[client-tcp-level-configurations-channel-options]]
=== Channel Options

By default, the `TCP` client is configured with the following options:

====
[source,java,indent=0]
./../../main/java/reactor/netty/tcp/TcpClient.java
----
include::{sourcedir}/reactor/netty/tcp/TcpClient.java[lines=635..637]
----
====

If additional options are necessary or changes to the current options are needed, you can apply the following configuration:

====
[source,java]
----
import io.netty.channel.ChannelOption;
import reactor.netty.Connection;
import reactor.netty.tcp.TcpClient;

public class Application {

    public static void main(String[] args) {
        Connection connection =
                TcpClient.create()
                         .host("example.com")
                         .port(80)
                         .option(ChannelOption.CONNECT_TIMEOUT_MILLIS, 10000)
                         .connectNow();

        connection.onDispose()
                  .block();
    }
}
----
====

You can find more about `Netty` channel options at the following links:

* https://netty.io/4.1/api/io/netty/channel/ChannelOption.html[`ChannelOption`]
* https://docs.oracle.com/javase/8/docs/technotes/guides/net/socketOpt.html[Socket Options]

[[client-tcp-level-configurations-event-wire-logger]]
=== Wire Logger

Reactor Netty provides wire logging for when the traffic between the peers has to be inspected.
By default, wire logging is disabled.
To enable it, you must set the logger `reactor.netty.tcp.TcpClient` level to `DEBUG`
and apply the following configuration:

====
[source,java]
----
import reactor.netty.Connection;
import reactor.netty.tcp.TcpClient;

public class Application {

    public static void main(String[] args) {
        Connection connection =
                TcpClient.create()
                         .wiretap(true) <1>
                         .host("example.com")
                         .port(80)
                         .connectNow();

        connection.onDispose()
                  .block();
    }
}
----
<1> Enables the wire logging
====

[[client-tcp-level-configurations-event-loop-group]]
=== Event Loop Group

By default the `TCP` client uses an "`Event Loop Group`", where the number of the worker threads equals the number of
processors available to the runtime on initialization (but with a minimum value of 4). When you need a different configuration,
you can use one of the {javadoc}/reactor/netty/resources/LoopResources.html[LoopResource]`#create`
methods.

The following listing shows the default configuration for the Event Loop Group:

====
[source,java,indent=0]
./../../main/java/reactor/netty/ReactorNetty.java
----
include::{sourcedir}/reactor/netty/ReactorNetty.java[lines=76..105]
----
====

If you need changes to the these settings, you can apply the following configuration:

====
[source,java]
----
import reactor.netty.Connection;
import reactor.netty.resources.LoopResources;
import reactor.netty.tcp.TcpClient;

public class Application {

    public static void main(String[] args) {
        LoopResources loop = LoopResources.create("event-loop", 1, 4, true);
        Connection connection =
                TcpClient.create()
                         .host("example.com")
                         .port(80)
                         .runOn(loop)
                         .connectNow();

        connection.onDispose()
                  .block();
    }
}
----
====

== Connection Pool

<<<<<<< HEAD
By default, the `TCP` client uses a "`fixed`" connection pool with `500` as the maximum number of the channels,
`45s` as the pending acquire timeout and `1000` as the maximum number of the registered requests for acquire to keep in the pending queue.
=======
By default, the `TCP` client uses a "`fixed`" connection pool with `500` as the maximum number of channels and
`45s` as the acquisition timeout.
>>>>>>> 0448c6bd
This means that the implementation creates a new channel if someone tries to acquire a channel but none is in the pool.
When the maximum number of the channels in the pool is reached, new tries to acquire a channel are delayed
until a channel is returned to the pool again.
The implementation uses `FIFO` order for channels in the pool.
By default, there is no idle time specified for the channels in the pool.

If you need to disable the connection pool, you can apply the following configuration:

====
[source,java]
----
import reactor.netty.Connection;
import reactor.netty.tcp.TcpClient;

public class Application {

    public static void main(String[] args) {
        Connection connection =
                TcpClient.newConnection()
                         .host("example.com")
                         .port(80)
                         .connectNow();

        connection.onDispose()
                  .block();
    }
}
----
====

If you need to specify an idle time for the channels in the connection pool, you can apply the following configuration:

====
[source,java]
----
import reactor.netty.Connection;
import reactor.netty.resources.ConnectionProvider;
import reactor.netty.tcp.TcpClient;
import java.time.Duration;

public class Application {

    public static void main(String[] args) {
        ConnectionProvider provider =
                ConnectionProvider.builder("fixed")
                                  .maxConnections(50)
                                  .pendingAcquireTimeout(Duration.ofMillis(30000))
                                  .maxIdleTime(Duration.ofMillis(60))
                                  .build();
        Connection connection =
                TcpClient.create(provider)
                         .host("example.com")
                         .port(80)
                         .connectNow();

        connection.onDispose()
                  .block();
    }
}
----
====

NOTE: When you expect a high load, be cautious with a connection pool with a very high value for maximum connections. You might experience
`reactor.netty.http.client.PrematureCloseException` exception with a root cause "Connect Timeout" due
to too many concurrent connections opened/acquired.

== SSL and TLS

When you need SSL or TLS, you can apply the following configuration.
By default, if `OpenSSL` is available, the
https://netty.io/4.1/api/io/netty/handler/ssl/SslProvider.html#OPENSSL[`SslProvider.OPENSSL`]
provider is used as a provider. Otherwise, the provider is
https://netty.io/4.1/api/io/netty/handler/ssl/SslProvider.html#JDK[`SslProvider.JDK`].
You can switch the provider by using
https://netty.io/4.1/api/io/netty/handler/ssl/SslContextBuilder.html#sslProvider-io.netty.handler.ssl.SslProvider-[`SslContextBuilder`]
or by setting `-Dio.netty.handler.ssl.noOpenSsl=true`.

The following example uses `SslContextBuilder`:

====
[source,java]
----
import io.netty.handler.ssl.SslContextBuilder;
import reactor.netty.Connection;
import reactor.netty.tcp.TcpClient;

public class Application {

    public static void main(String[] args) {
        Connection connection =
                TcpClient.create()
                         .host("example.com")
                         .port(443)
                         .secure(spec -> spec.sslContext(SslContextBuilder.forClient()))
                         .connectNow();

        connection.onDispose()
                  .block();
    }
}
----
====

== Proxy Support

The TCP client supports the proxy functionality provided by Netty and provides a way
to specify "`non proxy hosts`" through the {javadoc}/reactor/netty/tcp/ProxyProvider.html[`ProxyProvider`] builder.
The following example uses `ProxyProvider`:

====
[source,java]
----
import reactor.netty.Connection;
import reactor.netty.tcp.ProxyProvider;
import reactor.netty.tcp.TcpClient;

public class Application {

    public static void main(String[] args) {
        Connection connection =
                TcpClient.create()
                         .host("example.com")
                         .port(80)
                         .proxy(spec -> spec.type(ProxyProvider.Proxy.SOCKS4)
                                            .host("proxy")
                                            .port(8080)
                                            .nonProxyHosts("localhost"))
                         .connectNow();

        connection.onDispose()
                  .block();
    }
}
----
====<|MERGE_RESOLUTION|>--- conflicted
+++ resolved
@@ -302,13 +302,8 @@
 
 == Connection Pool
 
-<<<<<<< HEAD
-By default, the `TCP` client uses a "`fixed`" connection pool with `500` as the maximum number of the channels,
+By default, the `TCP` client uses a "`fixed`" connection pool with `500` as the maximum number of channels,
 `45s` as the pending acquire timeout and `1000` as the maximum number of the registered requests for acquire to keep in the pending queue.
-=======
-By default, the `TCP` client uses a "`fixed`" connection pool with `500` as the maximum number of channels and
-`45s` as the acquisition timeout.
->>>>>>> 0448c6bd
 This means that the implementation creates a new channel if someone tries to acquire a channel but none is in the pool.
 When the maximum number of the channels in the pool is reached, new tries to acquire a channel are delayed
 until a channel is returned to the pool again.
